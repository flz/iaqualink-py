# See https://pre-commit.com for more information
# See https://pre-commit.com/hooks.html for more hooks
repos:
  - repo: https://github.com/pre-commit/pre-commit-hooks
    rev: v5.0.0
    hooks:
      - id: trailing-whitespace
      - id: end-of-file-fixer
      - id: check-yaml
      - id: check-added-large-files

  - repo: https://github.com/astral-sh/ruff-pre-commit
    rev: v0.9.10
    hooks:
      - id: ruff
        args: [--fix]
      - id: ruff-format

  - repo: https://github.com/pre-commit/mirrors-mypy
    rev: v1.15.0
    hooks:
      - id: mypy
<<<<<<< HEAD
        additional_dependencies:
          - types-PyYAML==6.0.12
        exclude: ^(tests/.*)
=======
        exclude: ^(tests/.*)

  - repo: https://github.com/astral-sh/uv-pre-commit
    rev: 0.6.5
    hooks:
      - id: uv-lock
>>>>>>> 0a9c95f8
<|MERGE_RESOLUTION|>--- conflicted
+++ resolved
@@ -20,15 +20,11 @@
     rev: v1.15.0
     hooks:
       - id: mypy
-<<<<<<< HEAD
         additional_dependencies:
           - types-PyYAML==6.0.12
-        exclude: ^(tests/.*)
-=======
         exclude: ^(tests/.*)
 
   - repo: https://github.com/astral-sh/uv-pre-commit
     rev: 0.6.5
     hooks:
-      - id: uv-lock
->>>>>>> 0a9c95f8
+      - id: uv-lock