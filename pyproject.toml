--- conflicted
+++ resolved
@@ -33,15 +33,10 @@
 
 [project.optional-dependencies]
 dev = [
-<<<<<<< HEAD
-    "pre-commit==4.0.1",
-    "mypy==1.13.0",
+    "pre-commit==4.1.0",
+    "mypy==1.15.0",
     "PyYAML==6.0.2",
     "types-PyYAML==6.0.12",
-=======
-    "pre-commit==4.1.0",
-    "mypy==1.15.0",
->>>>>>> 05881d8a
 ]
 test = [
     "coverage[toml]==7.6.12",
