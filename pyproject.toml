[build-system]
requires = [
    "hatchling>=1.3.1",
    "hatch-vcs",
]
build-backend = "hatchling.build"

[project]
name = "iaqualink"
description = "Asynchronous library for Jandy iAqualink"
readme = "README.md"
license = "BSD-3-Clause"
requires-python = ">=3.12"
authors = [
    { name = "Florent Thoumie", email = "florent@thoumie.net" },
]
keywords = [
    "iaqualink",
]
classifiers = [
    "Development Status :: 2 - Pre-Alpha",
    "Intended Audience :: Developers",
    "License :: OSI Approved :: BSD License",
    "Natural Language :: English",
    "Programming Language :: Python :: 3.12",
]
dependencies = [
    "httpx[http2]>=0.27.0",
]
dynamic = [
    "version",
]

[project.optional-dependencies]
dev = [
<<<<<<< HEAD
    "pre-commit==3.7.1",
    "mypy==1.10.1",
    "PyYAML==6.0.2",
    "types-PyYAML==6.0.12",
=======
    "pre-commit==4.0.1",
    "mypy==1.13.0",
>>>>>>> 8399fc38
]
test = [
    "coverage[toml]==7.6.4",
    "pytest==8.3.3",
    "pytest-cov==6.0.0",
    "pytest-icdiff==0.9",
    "pytest-sugar==1.0.0",
    "respx==0.21.1",
]

[project.urls]
Homepage = "https://github.com/flz/iaqualink-py"

[tool.hatch.version]
source = "vcs"

[tool.hatch.build.hooks.vcs]
version-file = "src/iaqualink/version.py"

[tool.hatch.build.targets.sdist]

[tool.hatch.build.targets.wheel]
packages = ["src/iaqualink"]

[tool.hatch.envs.dev]
dependencies = [
    "httpx[http2]",
]
features = ["dev", "test"]

[tool.hatch.envs.dev.scripts]
test = "./test.py"

[tool.hatch.envs.hatch-test]
extra-dependencies = [
    "respx",
]

[[tool.hatch.envs.hatch-test.matrix]]
python = ["3.12"]

[tool.ruff]
line-length = 80

[tool.ruff.lint]
ignore = [
    "SLF001",  # Some tests currently use private members
    "G004",    # Will fix all f-string logging calls later
]

[tool.coverage.run]
omit = [
    ".venv/*",
]

[tool.coverage.report]
exclude_lines = [
    "pragma: no cover",
    "if TYPE_CHECKING:",
]

[tool.mypy]
ignore_missing_imports = true

[tool.pytest.ini_options]
filterwarnings = [
    "error",
    "ignore::DeprecationWarning",
]<|MERGE_RESOLUTION|>--- conflicted
+++ resolved
@@ -33,15 +33,10 @@
 
 [project.optional-dependencies]
 dev = [
-<<<<<<< HEAD
-    "pre-commit==3.7.1",
-    "mypy==1.10.1",
+    "pre-commit==4.0.1",
+    "mypy==1.13.0",
     "PyYAML==6.0.2",
     "types-PyYAML==6.0.12",
-=======
-    "pre-commit==4.0.1",
-    "mypy==1.13.0",
->>>>>>> 8399fc38
 ]
 test = [
     "coverage[toml]==7.6.4",
