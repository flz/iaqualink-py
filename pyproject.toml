[build-system]
requires = [
    "hatchling>=1.3.1",
    "hatch-vcs",
]
build-backend = "hatchling.build"

[project]
name = "iaqualink"
description = "Asynchronous library for Jandy iAqualink"
readme = "README.md"
license = "BSD-3-Clause"
requires-python = ">=3.12"
authors = [
    { name = "Florent Thoumie", email = "florent@thoumie.net" },
]
keywords = [
    "iaqualink",
]
classifiers = [
    "Development Status :: 2 - Pre-Alpha",
    "Intended Audience :: Developers",
    "License :: OSI Approved :: BSD License",
    "Natural Language :: English",
    "Programming Language :: Python :: 3.12",
    "Programming Language :: Python :: 3.13",
]
dependencies = [
    "httpx[http2]>=0.27.0",
]
dynamic = [
    "version",
]

[project.optional-dependencies]
dev = [
    "pre-commit==4.2.0",
    "mypy==1.15.0",
<<<<<<< HEAD
    "PyYAML==6.0.2",
    "ruff==0.11.1",
=======
    "ruff==0.11.2",
>>>>>>> 490a9c91
]
test = [
    "coverage[toml]==7.7.1",
    "pytest==8.3.5",
    "pytest-cov==6.0.0",
    "pytest-icdiff==0.9",
    "pytest-sugar==1.0.0",
    "respx==0.22.0",
]

[project.urls]
Homepage = "https://github.com/flz/iaqualink-py"

[tool.hatch.version]
source = "vcs"

[tool.hatch.build.hooks.vcs]
version-file = "src/iaqualink/version.py"

[tool.hatch.build.targets.sdist]

[tool.hatch.build.targets.wheel]
packages = ["src/iaqualink"]

[tool.ruff]
line-length = 80

[tool.ruff.lint]
ignore = [
    "SLF001",  # Some tests currently use private members
    "G004",    # Will fix all f-string logging calls later
]

[tool.coverage.run]
omit = [
    ".venv/*",
]

[tool.coverage.report]
exclude_lines = [
    "pragma: no cover",
    "if TYPE_CHECKING:",
]

[tool.mypy]
ignore_missing_imports = true

[tool.pytest.ini_options]
filterwarnings = [
    "error",
    "ignore::DeprecationWarning",
]<|MERGE_RESOLUTION|>--- conflicted
+++ resolved
@@ -36,12 +36,8 @@
 dev = [
     "pre-commit==4.2.0",
     "mypy==1.15.0",
-<<<<<<< HEAD
     "PyYAML==6.0.2",
-    "ruff==0.11.1",
-=======
     "ruff==0.11.2",
->>>>>>> 490a9c91
 ]
 test = [
     "coverage[toml]==7.7.1",
