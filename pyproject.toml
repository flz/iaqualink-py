--- conflicted
+++ resolved
@@ -36,13 +36,9 @@
 dev = [
     "pre-commit==4.1.0",
     "mypy==1.15.0",
-<<<<<<< HEAD
     "PyYAML==6.0.2",
     "types-PyYAML==6.0.12",
-    "ruff==0.9.10",
-=======
     "ruff==0.11.0",
->>>>>>> 62f2d0fb
 ]
 test = [
     "coverage[toml]==7.7.0",
